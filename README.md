--- conflicted
+++ resolved
@@ -80,7 +80,6 @@
 npm update -g @builder.io/ai-shell
 ```
 
-<<<<<<< HEAD
 ## Common Issues
 
 ##### 429
@@ -88,11 +87,11 @@
 Some users are reporting a 429 from OpenAI. This is due to incorrect billing setup or excessive quota usage. Please follow [this guide](https://help.openai.com/en/articles/6891831-error-code-429-you-exceeded-your-current-quota-please-check-your-plan-and-billing-details) to fix it.
 
 You can activate billing at [this link](https://platform.openai.com/account/billing/overview). Make sure to add a payment method if not under an active grant from OpenAI.
-=======
+
 ## Community
 
 Come join the [Builder.io discord](https://discord.gg/EMx6e58xnw) and chat with us in the #ai-shell-general room
->>>>>>> c358cafc
+
 
 ## Motivation
 
